--- conflicted
+++ resolved
@@ -178,20 +178,11 @@
 	irqstate_t flags = irqsave();
 
 	/* fetch new PWM output values */
-<<<<<<< HEAD
-	for (unsigned i = 0; i < PX4IO_OUTPUT_CHANNELS; i++) {
-		system_state.fmu_channel_data[i] = cmd->servo_command[i];
-	}
-
-	/* if IO is armed and FMU gets disarmed, IO must also disarm */
-	if (system_state.arm_ok && !cmd->arm_ok) {
-=======
 	for (unsigned i = 0; i < PX4IO_CONTROL_CHANNELS; i++)
 		system_state.fmu_channel_data[i] = cmd->output_control[i];
 
 	/* if the IO is armed and the FMU gets disarmed, the IO must also disarm */
 	if (system_state.arm_ok && !cmd->arm_ok)
->>>>>>> f6ea42ab
 		system_state.armed = false;
 
 	system_state.arm_ok = cmd->arm_ok;
@@ -200,7 +191,6 @@
 	system_state.mixer_fmu_available = true;
 	system_state.fmu_data_received_time = hrt_absolute_time();
 
-<<<<<<< HEAD
 	/* set PWM update rate if changed (after limiting) */
 	uint16_t new_servo_rate = cmd->servo_rate;
 
@@ -216,11 +206,6 @@
 		up_pwm_servo_set_rate(new_servo_rate);
 		system_state.servo_rate = new_servo_rate;
 	}
-=======
-	/* handle changes signalled by FMU */
-//	if (!system_state.arm_ok && system_state.armed)
-//		system_state.armed = false;
->>>>>>> f6ea42ab
 
 	/*
 	 * update servo values immediately.
